--- conflicted
+++ resolved
@@ -3,13 +3,8 @@
 
 class Settings(BaseSettings):
     # App Settings
-<<<<<<< HEAD
-    APP_NAME: str = "AI Interview Prep API"
-    DEBUG: bool = False  # Changed to False for production
-=======
     APP_NAME: str = "InterviewBot API"
     DEBUG: bool = True
->>>>>>> 3112bb35
     VERSION: str = "1.0.0"
     
     # CORS Settings - Updated for production
